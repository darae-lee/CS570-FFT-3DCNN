--- conflicted
+++ resolved
@@ -179,6 +179,7 @@
 
         self.dim = self.f * 5 - 2
         self.dim1, self.dim2 = (self.dim-10)*2, (self.dim-20)*6
+        self.last_dim, self.aux_dim = 128, 300
 
         self.dropout = nn.Dropout(p=0.5)
 
@@ -188,8 +189,8 @@
             self.conv2 = nn.Conv3d(in_channels=2, out_channels=6, kernel_size=(3,7,7), stride=1)
             self.pool1 = nn.MaxPool2d(3)
             self.pool2 = nn.MaxPool2d(3)
-            self.conv3 = nn.Conv2d(in_channels=self.dim2, out_channels=128, kernel_size=(6,4), stride=1)
-            self.fc1 = nn.Linear(158 if self.add_reg else 128, self.classes, bias=False)
+            self.conv3 = nn.Conv2d(in_channels=self.dim2, out_channels=self.last_dim, kernel_size=(6,4), stride=1)
+            self.fc1 = nn.Linear(self.last_dim + self.aux_dim if self.add_reg else self.last_dim, self.classes, bias=False)
 
         elif self.mode == 'TRECVID':
             self.classes = 3
@@ -197,8 +198,8 @@
             self.conv2 = nn.Conv3d(in_channels=2, out_channels=6, kernel_size=(3,7,6), stride=1)
             self.pool1 = nn.MaxPool2d(2)
             self.pool2 = nn.MaxPool2d(3)
-            self.conv3 = nn.Conv2d(in_channels=self.dim2, out_channels=128, kernel_size=(7,4), stride=1)
-            self.fc1 = nn.Linear(158 if self.add_reg else 128, self.classes, bias=False)
+            self.conv3 = nn.Conv2d(in_channels=self.dim2, out_channels=self.last_dim, kernel_size=(7,4), stride=1)
+            self.fc1 = nn.Linear(self.last_dim + self.aux_dim if self.add_reg else self.last_dim, self.classes, bias=False)
 
     def forward(self, x, aux):
         if self.verbose: print("연산 전:\t", x.size())
@@ -240,18 +241,11 @@
         x = F.relu(self.conv3(x))
         if self.verbose: print("conv3 연산 후:\t", x.shape)
 
-<<<<<<< HEAD
         if self.add_reg:
-            x = torch.cat((x.view(-1, 128),aux), dim=1)
+            x = torch.cat((x.view(-1, self.last_dim),aux), dim=1)
         else:
-            x = x.view(-1, 128)
+            x = x.view(-1, self.last_dim)
         x = self.fc1(x)# [:,:self.classes]
-=======
-        x = self.dropout(x) # dropout (opt)
-        x = x.view(-1, 128)
-        aux_added = torch.cat([x,aux], dim=1)
-        x = self.fc1(aux_added)[:,:self.classes]
->>>>>>> 4c77a018
         if self.verbose: print("fc1 연산 후:\t", x.shape)
 
         return x